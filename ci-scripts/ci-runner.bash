#!/bin/bash

scriptname=`basename $0`
CI_FOLDER=""
CI_GENERIC=0
CI_TUTORIAL=0
CI_EXITCODE=0
TERM="${TERM:-xterm}"
PROFILE=""
MODULEUSE=""


#
# This function prints the script usage form
#
usage()
{
    cat <<EOF
Usage: $(tput setaf 1)$scriptname$(tput sgr0) $(tput setaf 3)[OPTIONS]$(tput sgr0) $(tput setaf 2)-f <regression-folder>$(tput sgr0)

    $(tput setaf 3)OPTIONS:$(tput sgr0)

    $(tput setaf 3)-f | --folder$(tput sgr0) $(tput setaf 1)DIR$(tput sgr0)        ci folder, e.g. reframe-ci
    $(tput setaf 3)-i | --invocation$(tput sgr0) $(tput setaf 1)ARGS$(tput sgr0)   invocation for modified user checks. Multiple \`-i' options are multiple invocations
    $(tput setaf 3)-l | --load-profile$(tput sgr0) $(tput setaf 1)ARGS$(tput sgr0) sources the given file before any execution of commands
    $(tput setaf 3)-m | --module-use$(tput sgr0) $(tput setaf 1)ARGS$(tput sgr0)   executes module use of the give folder before loading the regression
    $(tput setaf 3)-g | --generic-only$(tput sgr0)      executes unit tests using the generic configuration
    $(tput setaf 3)-t | --tutorial-only$(tput sgr0)     executes only the modified/new tutorial tests
    $(tput setaf 3)-h | --help$(tput sgr0)              prints this help and exits

EOF
} # end of usage

checked_exec()
{
    echo "[RUN] $@" && "$@"
    if [ $? -ne 0 ]; then
        CI_EXITCODE=1
    fi
}

run_tutorial_checks()
{
    cmd="./bin/reframe -C tutorial/config/settings.py \
--save-log-files -r -t tutorial $@"
    echo "[INFO] Running tutorial checks with \`$cmd'"
    checked_exec $cmd
}

run_user_checks()
{
    cmd="./bin/reframe -C config/cscs.py --save-log-files \
-r --flex-alloc-nodes=2 -t production|benchmark $@"
    echo "[INFO] Running user checks with \`$cmd'"
    checked_exec $cmd
}

### Main script ###

shortopts="h,g,t,f:,i:,l:,m:"
longopts="help,generic-only,tutorial-only,folder:,invocation:,load-profile:,module-use:"

eval set -- $(getopt -o ${shortopts} -l ${longopts} \
                     -n ${scriptname} -- "$@" 2> /dev/null)

num_invocations=0
invocations=()
while [ $# -ne 0 ]; do
    case $1 in
        -h | --help)
            usage
            exit 0 ;;
        -f | --folder)
            shift
            CI_FOLDER="$1" ;;
        -i | --invocation)
            shift

            # We need to set explicitly the array elements, in order to account
            # for whitespace characters. The alternative way of expanding the
            # array `invocations+=($1)' whould not treat whitespace correctly.
            invocations[$num_invocations]=$1
            ((num_invocations++)) ;;
        -l | --load-profile)
            shift
            PROFILE="$1" ;;
        -m | --module-use)
            shift
            MODULEUSE="$1" ;;
        -g | --generic-only)
            shift
            CI_GENERIC=1 ;;
        -t | --tutorial-only)
            shift
            CI_TUTORIAL=1 ;;
        --)
            ;;
        *)
            echo "[ERROR] ${scriptname}: Unrecognized argument \`$1'" >&2
            usage
            exit 1 ;;
    esac
    shift
done

#
# Check if package_list_file was defined
#
if [ "X${CI_FOLDER}" == "X" ]; then
    usage
    exit 1
fi

#
# Sourcing a given profile
#
if [ "X${PROFILE}" != "X" ]; then
    source ${PROFILE}
fi

#
# module use for a given folder
#
if [ "X${MODULEUSE}" != "X" ]; then
    module use ${MODULEUSE}
fi

if [[ $(hostname) =~ tsa ]]; then
    # FIXME: Temporary workaround until we have a reframe module on Tsa
    module load python
else
    module load reframe
fi

# Always install our requirements
python3 -m venv venv.unittests
source venv.unittests/bin/activate
pip install --upgrade pip
pip install -r requirements.txt

<<<<<<< HEAD
echo "[INFO] Loaded Modules"
=======
# FIXME: XALT is causing linking problems (see UES-823)
module unload xalt

echo "=============="
echo "Loaded Modules"
echo "=============="
>>>>>>> c5a01bb8
module list


cd ${CI_FOLDER}
echo "[INFO] Running unit tests on $(hostname) in ${CI_FOLDER}"

if [ $CI_GENERIC -eq 1 ]; then
    # Run unit tests for the public release
    echo "[INFO] Running unit tests with generic settings"
    checked_exec ./test_reframe.py -ra
    checked_exec ! ./bin/reframe.py --system=generic -l 2>&1 | \
        grep -- '--- Logging error ---'
elif [ $CI_TUTORIAL -eq 1 ]; then
    # Run tutorial checks
    # Find modified or added tutorial checks
    tutorialchecks=( $(git diff origin/master...HEAD --name-only --oneline --no-merges | \
                       grep -e '^tutorial/(?!config/).*\.py') )

    if [ ${#tutorialchecks[@]} -ne 0 ]; then
        tutorialchecks_path=""
        for check in ${tutorialchecks[@]}; do
            tutorialchecks_path="${tutorialchecks_path} -c ${check}"
        done

        echo "[INFO] Modified tutorial checks"
        echo ${tutorialchecks_path}
        for i in ${!invocations[@]}; do
            run_tutorial_checks ${tutorialchecks_path} ${invocations[i]}
        done
    fi
else
    # Run unit tests with the scheduler backends
    PATH_save=$PATH
    tempdir=$(mktemp -d -p $SCRATCH)
    if [[ $(hostname) =~ dom ]]; then
        export PATH=/apps/dom/UES/karakasv/slurm-wrappers/bin:$PATH
        # for backend in slurm pbs torque; do
        #     echo "[INFO] Running unit tests with ${backend}"
        #     checked_exec ./test_reframe.py --rfm-user-config=config/cscs-ci.py \
        #                  --rfm-user-system=dom:${backend} --basetemp=$tempdir -ra
        # done
    fi

    echo "[INFO] Running unit tests"
    checked_exec ./test_reframe.py --rfm-user-config=config/cscs-ci.py \
                 --basetemp=$tempdir -ra

    export PATH=$PATH_save
    if [ $CI_EXITCODE -eq 0 ]; then
        /bin/rm -rf $tempdir
    fi

    # Find modified or added user checks
    userchecks=( $(git diff origin/master...HEAD --name-only --oneline --no-merges | \
                   grep -e '^cscs-checks/.*\.py') )
    if [ ${#userchecks[@]} -ne 0 ]; then
        userchecks_path=""
        for check in ${userchecks[@]}; do
            userchecks_path="${userchecks_path} -c ${check}"
        done

        echo "[INFO] Modified user checks"
        echo ${userchecks_path}

        #
        # Running the user checks
        #
        for i in ${!invocations[@]}; do
            run_user_checks ${userchecks_path} ${invocations[i]}
        done
    fi
fi
deactivate
exit $CI_EXITCODE<|MERGE_RESOLUTION|>--- conflicted
+++ resolved
@@ -138,18 +138,11 @@
 pip install --upgrade pip
 pip install -r requirements.txt
 
-<<<<<<< HEAD
-echo "[INFO] Loaded Modules"
-=======
 # FIXME: XALT is causing linking problems (see UES-823)
 module unload xalt
 
-echo "=============="
-echo "Loaded Modules"
-echo "=============="
->>>>>>> c5a01bb8
+echo "[INFO] Loaded Modules"
 module list
-
 
 cd ${CI_FOLDER}
 echo "[INFO] Running unit tests on $(hostname) in ${CI_FOLDER}"
