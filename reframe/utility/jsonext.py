# Copyright 2016-2020 Swiss National Supercomputing Centre (CSCS/ETH Zurich)
# ReFrame Project Developers. See the top-level LICENSE file for details.
#
# SPDX-License-Identifier: BSD-3-Clause

import inspect
import json
import traceback

import reframe.utility as util


class JSONSerializable:
    def __rfm_json_encode__(self):
        ret = {
            '__rfm_class__': type(self).__qualname__,
            '__rfm_file__': inspect.getfile(type(self))
        }
        ret.update(self.__dict__)
        return ret


def encode(obj):
    if hasattr(obj, '__rfm_json_encode__'):
        return obj.__rfm_json_encode__()

    # Treat some non-ReFrame objects specially
    if isinstance(obj, type) and issubclass(obj, BaseException):
        return obj.__name__

    if isinstance(obj, set):
        return list(obj)

<<<<<<< HEAD
        if isinstance(obj, set):
            return list(obj)

        if inspect.istraceback(obj):
            return traceback.format_tb(obj)

        try:
            return json.JSONEncoder.default(self, obj)
        except TypeError:
            return None
=======
    if isinstance(obj, BaseException):
        return str(obj)

    if inspect.istraceback(obj):
        return traceback.format_tb(obj)

    return None
>>>>>>> 39aa59af


def dump(obj, fp, **kwargs):
    kwargs.setdefault('default', encode)
    return json.dump(obj, fp, **kwargs)


def dumps(obj, **kwargs):
<<<<<<< HEAD
    kwargs['cls'] = _ReframeJsonEncoder
    return json.dumps(obj, **kwargs)


def _object_hook(json):
    filename = json.pop('__rfm_file__', None)
    typename = json.pop('__rfm_class__', None)
    if filename is None or typename is None:
        return json

    mod = util.import_module_from_file(filename)
    cls = getattr(mod, typename)
    obj = cls.__new__(cls)
    obj.__dict__.update(json)
    if hasattr(obj, '__rfm_json_decode__'):
        obj.__rfm_json_decode__(json)

    return obj


class _ReframeJsonDecoder(json.JSONDecoder):
    def __init__(self, *args, **kwargs):
        self.__target = kwargs.pop('_target', None)
        super().__init__(object_hook=self.object_hook, *args, **kwargs)

    def object_hook(self, obj):
        target_typename = type(self.__target).__qualname__
        if '__rfm_class__' not in obj:
            return obj

        if target_typename != obj['__rfm_class__']:
            return obj

        if hasattr(self.__target, '__rfm_json_decode__'):
            return self.__target.__rfm_json_decode__(obj)
        else:
            return obj


def load(fp, **kwargs):
    kwargs['object_hook'] = _object_hook
    return json.load(fp, **kwargs)


def loads(s, **kwargs):
    kwargs['object_hook'] = _object_hook
    return json.loads(s, **kwargs)
=======
    kwargs.setdefault('default', encode)
    return json.dumps(obj, **kwargs)
>>>>>>> 39aa59af
<|MERGE_RESOLUTION|>--- conflicted
+++ resolved
@@ -31,18 +31,6 @@
     if isinstance(obj, set):
         return list(obj)
 
-<<<<<<< HEAD
-        if isinstance(obj, set):
-            return list(obj)
-
-        if inspect.istraceback(obj):
-            return traceback.format_tb(obj)
-
-        try:
-            return json.JSONEncoder.default(self, obj)
-        except TypeError:
-            return None
-=======
     if isinstance(obj, BaseException):
         return str(obj)
 
@@ -50,7 +38,6 @@
         return traceback.format_tb(obj)
 
     return None
->>>>>>> 39aa59af
 
 
 def dump(obj, fp, **kwargs):
@@ -59,8 +46,7 @@
 
 
 def dumps(obj, **kwargs):
-<<<<<<< HEAD
-    kwargs['cls'] = _ReframeJsonEncoder
+    kwargs.setdefault('default', encode)
     return json.dumps(obj, **kwargs)
 
 
@@ -106,8 +92,4 @@
 
 def loads(s, **kwargs):
     kwargs['object_hook'] = _object_hook
-    return json.loads(s, **kwargs)
-=======
-    kwargs.setdefault('default', encode)
-    return json.dumps(obj, **kwargs)
->>>>>>> 39aa59af
+    return json.loads(s, **kwargs)