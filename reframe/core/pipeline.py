--- conflicted
+++ resolved
@@ -816,7 +816,6 @@
 
         self.descr = self.name
         self.executable = os.path.join('.', self.name)
-<<<<<<< HEAD
         self.executable_opts = []
         self.preload_cmds = []
         self.prerun_cmds = []
@@ -825,8 +824,6 @@
         self.readonly_files = []
         self.tags = set()
         self.maintainers = []
-=======
->>>>>>> c5817ebb
         self._perfvalues = {}
 
         # Static directories of the regression check
