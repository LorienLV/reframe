--- conflicted
+++ resolved
@@ -35,12 +35,7 @@
 from reframe.core.deferrable import _DeferredExpression
 from reframe.core.exceptions import (BuildError, DependencyError,
                                      PipelineError, SanityError,
-<<<<<<< HEAD
-                                     PerformanceError,
-                                     user_deprecation_warning)
-=======
                                      PerformanceError)
->>>>>>> 1fb7c643
 from reframe.core.meta import RegressionTestMeta
 from reframe.core.schedulers import Job
 from reframe.core.warnings import user_deprecation_warning
