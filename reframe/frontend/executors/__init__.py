import abc
import sys

import reframe.core.debug as debug
import reframe.core.logging as logging
import reframe.core.runtime as runtime
from reframe.core.environments import EnvironmentSnapshot
from reframe.core.exceptions import (AbortTaskError, JobNotStartedError,
                                     ReframeFatalError, TaskExit)
from reframe.frontend.printer import PrettyPrinter
from reframe.frontend.statistics import TestStats
from reframe.utility.sandbox import Sandbox

ABORT_REASONS = (KeyboardInterrupt, ReframeFatalError, AssertionError)


class RegressionTask:
    """A class representing a :class:`RegressionTest` through the regression
    pipeline."""

    def __init__(self, check, listeners=[]):
        self._check = check
        self._failed_stage = None
        self._current_stage = None
        self._exc_info = (None, None, None)
        self._environ = None
        self._listeners = list(listeners)

        # Test case has finished, but has not been waited for yet
        self.zombie = False

    @property
    def check(self):
        return self._check

    @property
    def exc_info(self):
        return self._exc_info

    @property
    def failed(self):
        return self._failed_stage is not None

    @property
    def failed_stage(self):
        return self._failed_stage

    def _notify_listeners(self, callback_name):
        for l in self._listeners:
            callback = getattr(l, callback_name)
            callback(self)

    def _safe_call(self, fn, *args, **kwargs):
        self._current_stage = fn.__name__
        try:
            with logging.logging_context(self._check) as logger:
                logger.debug('entering stage: %s' % self._current_stage)
                return fn(*args, **kwargs)
        except ABORT_REASONS:
            self.fail()
            raise
        except BaseException as e:
            self.fail()
            raise TaskExit from e

    def setup(self, *args, **kwargs):
        self._safe_call(self._check.setup, *args, **kwargs)
        self._environ = EnvironmentSnapshot()

    def compile(self):
        self._safe_call(self._check.compile)

    def run(self):
        self._safe_call(self._check.run)
        self._notify_listeners('on_task_run')

    def wait(self):
        self._safe_call(self._check.wait)
        self.zombie = False

    def poll(self):
        finished = self._safe_call(self._check.poll)
        if finished:
            self.zombie = True
            self._notify_listeners('on_task_exit')

        return finished

    def sanity(self):
        self._safe_call(self._check.sanity)

    def performance(self):
        self._safe_call(self._check.performance)

    def cleanup(self, *args, **kwargs):
        self._safe_call(self._check.cleanup, *args, **kwargs)
        self._notify_listeners('on_task_success')

    def fail(self, exc_info=None):
        self._failed_stage = self._current_stage
        self._exc_info = exc_info or sys.exc_info()
        self._notify_listeners('on_task_failure')

    def resume(self):
        self._environ.load()

    def abort(self, cause=None):
        logging.getlogger().debug('aborting: %s' % self._check.info())
        exc = AbortTaskError()
        exc.__cause__ = cause
        try:
            # FIXME: we should perhaps extend the RegressionTest interface
            # for supporting job cancelling
            if not self.zombie and self._check.job:
                self._check.job.cancel()
        except JobNotStartedError:
            self.fail((type(exc), exc, None))
        except BaseException:
            self.fail()
        else:
            self.fail((type(exc), exc, None))


class TaskEventListener:
    @abc.abstractmethod
    def on_task_run(self, task):
        """Called whenever the run() method of a RegressionTask is called."""

    @abc.abstractmethod
    def on_task_exit(self, task):
        """Called whenever a RegressionTask finishes."""

    @abc.abstractmethod
    def on_task_failure(self, task):
        """Called when a regression test has failed."""

    @abc.abstractmethod
    def on_task_success(self, task):
        """Called when a regression test has succeeded."""


class Runner:
    """Responsible for executing a set of regression tests based on an execution
    policy."""

    def __init__(self, policy, printer=None, max_retries=0):
        self._policy = policy
        self._printer = printer or PrettyPrinter()
        self._max_retries = max_retries
        self._current_run = 0
        self._stats = TestStats()
        self._policy.stats = self._stats
        self._policy.printer = self._printer
        self._sandbox = Sandbox()
        self._environ_snapshot = EnvironmentSnapshot()

    def __repr__(self):
        return debug.repr(self)

    @property
    def policy(self):
        return self._policy

    @property
    def stats(self):
        return self._stats

    def runall(self, checks):
        try:
            self._printer.separator('short double line',
                                    'Running %d check(s)' % len(checks))
            self._printer.timestamp('Started on', 'short double line')
            self._printer.info()
<<<<<<< HEAD
            self._runall(checks)
=======
            self._runall(checks, system)
            if self._max_retries:
                self._retry_failed(checks, system)

>>>>>>> 54411e4d
        finally:
            # Print the summary line
            num_failures = self._stats.num_failures()
            num_cases    = self._stats.num_cases(run=0)
            self._printer.status(
                'FAILED' if num_failures else 'PASSED',
                'Ran %d test case(s) from %d check(s) (%d failure(s))' %
                (num_cases, len(checks), num_failures), just='center'
            )
            self._printer.timestamp('Finished on', 'short double line')
            self._environ_snapshot.load()

    def _partition_supported(self, check, partition):
        if self._policy.skip_system_check:
            return True

        return check.supports_system(partition.name)

    def _environ_supported(self, check, environ):
        ret = True
        if self._policy.only_environs:
            ret = environ.name in self._policy.only_environs

        if self._policy.skip_environ_check:
            return ret
        else:
            return ret and check.supports_environ(environ.name)

<<<<<<< HEAD
    def _runall(self, checks):
        system = runtime.runtime().system
=======
    def _retry_failed(self, checks, system):
        while (self._stats.num_failures() and
               self._current_run < self._max_retries):
            failed_checks = [
                c for c in checks if c.name in
                set([t.check.name for t in self._stats.tasks_failed()])
            ]
            self._current_run += 1
            self._stats.next_run()
            if self._stats.current_run != self._current_run:
                raise AssertionError('current_run variable out of sync'
                                     '(Runner: %d; TestStats: %d)' %
                                     self._current_run,
                                     self._stats.current_run)

            self._printer.separator(
                'short double line',
                'Retrying %d failed check(s) (retry %d/%d)' %
                (len(failed_checks), self._current_run, self._max_retries)
            )
            self._runall(failed_checks, system)

    def _runall(self, checks, system):
>>>>>>> 54411e4d
        self._policy.enter()
        for c in checks:
            self._policy.enter_check(c)
            for p in system.partitions:
                if not self._partition_supported(c, p):
                    self._printer.status('SKIP',
                                         'skipping %s' % p.fullname,
                                         just='center',
                                         level=logging.VERBOSE)
                    continue

                self._policy.enter_partition(c, p)
                for e in p.environs:
                    if not self._environ_supported(c, e):
                        self._printer.status('SKIP',
                                             'skipping %s for %s' %
                                             (e.name, p.fullname),
                                             just='center',
                                             level=logging.VERBOSE)
                        continue

                    self._sandbox.system  = p
                    self._sandbox.environ = e
                    self._sandbox.check   = c
                    self._policy.enter_environ(self._sandbox.check,
                                               self._sandbox.system,
                                               self._sandbox.environ)
                    self._environ_snapshot.load()
                    self._policy.run_check(self._sandbox.check,
                                           self._sandbox.system,
                                           self._sandbox.environ)
                    self._policy.exit_environ(self._sandbox.check,
                                              self._sandbox.system,
                                              self._sandbox.environ)

                self._policy.exit_partition(c, p)

            self._policy.exit_check(c)

        self._policy.exit()


class ExecutionPolicy:
    """Base abstract class for execution policies.

    An execution policy implements the regression check pipeline."""

    def __init__(self):
        # Options controlling the check execution
        self.skip_system_check = False
        self.force_local = False
        self.skip_environ_check = False
        self.skip_sanity_check = False
        self.skip_performance_check = False
        self.keep_stage_files = False
        self.only_environs = None
        self.printer = None
        self.strict_check = False

        # Scheduler options
        self.sched_account = None
        self.sched_partition = None
        self.sched_reservation = None
        self.sched_nodelist = None
        self.sched_exclude_nodelist = None
        self.sched_options = []

        # Task event listeners
        self.task_listeners = []

        self.stats = None

    def __repr__(self):
        return debug.repr(self)

    def enter(self):
        pass

    def exit(self):
        pass

    def enter_check(self, check):
        self.printer.separator(
            'short single line',
            'started processing %s (%s)' % (check.name, check.descr)
        )

    def exit_check(self, check):
        self.printer.separator(
            'short single line',
            'finished processing %s (%s)\n' % (check.name, check.descr)
        )

    def enter_partition(self, c, p):
        pass

    def exit_partition(self, c, p):
        pass

    def enter_environ(self, c, p, e):
        pass

    def exit_environ(self, c, p, e):
        pass

    @abc.abstractmethod
    def run_check(self, c, p, e):
        """Run a check with on a specific system partition with a specific environment.

        Keyword arguments:
        c -- the check to run.
        p -- the system partition to run the check on.
        e -- the environment to run the check with.
        """
        if self.strict_check:
            c.strict_check = True

        if self.force_local:
            c.local = True

    @abc.abstractmethod
    def getstats(self):
        """Return test case statistics of the run."""<|MERGE_RESOLUTION|>--- conflicted
+++ resolved
@@ -171,14 +171,10 @@
                                     'Running %d check(s)' % len(checks))
             self._printer.timestamp('Started on', 'short double line')
             self._printer.info()
-<<<<<<< HEAD
             self._runall(checks)
-=======
-            self._runall(checks, system)
             if self._max_retries:
-                self._retry_failed(checks, system)
-
->>>>>>> 54411e4d
+                self._retry_failed(checks)
+
         finally:
             # Print the summary line
             num_failures = self._stats.num_failures()
@@ -207,10 +203,6 @@
         else:
             return ret and check.supports_environ(environ.name)
 
-<<<<<<< HEAD
-    def _runall(self, checks):
-        system = runtime.runtime().system
-=======
     def _retry_failed(self, checks, system):
         while (self._stats.num_failures() and
                self._current_run < self._max_retries):
@@ -234,7 +226,7 @@
             self._runall(failed_checks, system)
 
     def _runall(self, checks, system):
->>>>>>> 54411e4d
+        system = runtime.runtime().system
         self._policy.enter()
         for c in checks:
             self._policy.enter_check(c)
