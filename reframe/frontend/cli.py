import os
import socket
import sys

import reframe
import reframe.core.config as config
import reframe.core.logging as logging
import reframe.core.runtime as runtime
import reframe.utility.os_ext as os_ext
from reframe.core.exceptions import (EnvironError, ConfigError, ReframeError,
                                     ReframeFatalError, format_exception,
                                     SystemAutodetectionError)
from reframe.frontend.argparse import ArgumentParser
from reframe.frontend.executors import Runner
from reframe.frontend.executors.policies import (SerialExecutionPolicy,
                                                 AsynchronousExecutionPolicy)
from reframe.frontend.loader import RegressionCheckLoader
from reframe.frontend.printer import PrettyPrinter


def list_supported_systems(systems, printer):
    printer.info('List of supported systems:')
    for s in systems:
        printer.info('    %s' % s)


def list_checks(checks, printer):
    printer.info('List of matched checks')
    printer.info('======================')
    for c in checks:
        printer.info('  * %s' % c)

    printer.info('Found %d check(s).' % len(checks))


def main():
    # Setup command line options
    argparser = ArgumentParser()
    output_options = argparser.add_argument_group(
        'Options controlling regression directories')
    locate_options = argparser.add_argument_group(
        'Options for locating checks')
    select_options = argparser.add_argument_group(
        'Options for selecting checks')
    action_options = argparser.add_argument_group(
        'Options controlling actions')
    run_options = argparser.add_argument_group(
        'Options controlling execution of checks')
    misc_options = argparser.add_argument_group('Miscellaneous options')

    # Output directory options
    output_options.add_argument(
        '--prefix', action='store', metavar='DIR',
        help='Set regression prefix directory to DIR')
    output_options.add_argument(
        '-o', '--output', action='store', metavar='DIR',
        help='Set regression output directory to DIR')
    output_options.add_argument(
        '-s', '--stage', action='store', metavar='DIR',
        help='Set regression stage directory to DIR')
    output_options.add_argument(
        '--logdir', action='store', metavar='DIR',
        help='(deprecated) Use --perflogdir instead.')
    output_options.add_argument(
        '--perflogdir', action='store', metavar='DIR',
        help='Set directory prefix for the performance logs '
        '(default: ${prefix}/perflogs, '
        'relevant only if the filelog backend is used)')
    output_options.add_argument(
        '--keep-stage-files', action='store_true',
        help='Keep stage directory even if check is successful')
    output_options.add_argument(
        '--save-log-files', action='store_true', default=False,
        help='Copy the log file from the work dir to the output dir at the '
             'end of the program')

    # Check discovery options
    locate_options.add_argument(
        '-c', '--checkpath', action='append', metavar='DIR|FILE',
        help='Search for checks in DIR or FILE')
    locate_options.add_argument(
        '-R', '--recursive', action='store_true',
        help='Load checks recursively')
    locate_options.add_argument(
        '--ignore-check-conflicts', action='store_true',
        help='Skip checks with conflicting names')

    # Select options
    select_options.add_argument(
        '-t', '--tag', action='append', dest='tags', default=[],
        help='Select checks matching TAG')
    select_options.add_argument(
        '-n', '--name', action='append', dest='names', default=[],
        metavar='NAME', help='Select checks with NAME')
    select_options.add_argument(
        '-x', '--exclude', action='append', dest='exclude_names',
        metavar='NAME', default=[], help='Exclude checks with NAME')
    select_options.add_argument(
        '-p', '--prgenv', action='append', default=[],
        help='Select tests for PRGENV programming environment only')
    select_options.add_argument(
        '--gpu-only', action='store_true',
        help='Select only GPU tests')
    select_options.add_argument(
        '--cpu-only', action='store_true',
        help='Select only CPU tests')

    # Action options
    action_options.add_argument(
        '-l', '--list', action='store_true',
        help='list matched regression checks')
    action_options.add_argument(
        '-r', '--run', action='store_true',
        help='Run regression with the selected checks')

    # Run options
    run_options.add_argument(
        '-A', '--account', action='store',
        help='Use ACCOUNT for submitting jobs')
    run_options.add_argument(
        '-P', '--partition', action='store', metavar='PART',
        help='Use PART for submitting jobs')
    run_options.add_argument(
        '--reservation', action='store', metavar='RES',
        help='Use RES for submitting jobs')
    run_options.add_argument(
        '--nodelist', action='store',
        help='Run checks on the selected list of nodes')
    run_options.add_argument(
        '--exclude-nodes', action='store', metavar='NODELIST',
        help='Exclude the list of nodes from running checks')
    run_options.add_argument(
        '--job-option', action='append', metavar='OPT',
        dest='job_options', default=[],
        help='Pass OPT to job scheduler')
    run_options.add_argument(
        '--force-local', action='store_true',
        help='Force local execution of checks')
    run_options.add_argument(
        '--skip-sanity-check', action='store_true',
        help='Skip sanity checking')
    run_options.add_argument(
        '--skip-performance-check', action='store_true',
        help='Skip performance checking')
    run_options.add_argument(
        '--strict', action='store_true',
        help='Force strict performance checking')
    run_options.add_argument(
        '--skip-system-check', action='store_true',
        help='Skip system check')
    run_options.add_argument(
        '--skip-prgenv-check', action='store_true',
        help='Skip prog. environment check')
    run_options.add_argument(
        '--exec-policy', metavar='POLICY', action='store',
        choices=['serial', 'async'], default='serial',
        help='Specify the execution policy for running the regression tests. '
             'Available policies: "serial" (default), "async"')
    run_options.add_argument(
        '--mode', action='store', help='Execution mode to use')
    run_options.add_argument(
        '--max-retries', metavar='NUM', action='store', default=0,
        help='Specify the maximum number of times a failed regression test '
             'may be retried (default: 0)')

    # Miscellaneous options
    misc_options.add_argument(
        '-m', '--module', action='append', default=[],
        metavar='MOD', dest='user_modules',
        help='Load module MOD before running the regression')
    misc_options.add_argument(
        '-M', '--map-module', action='append', metavar='MAPPING',
        dest='module_mappings', default=[],
        help='Apply a single module mapping')
    misc_options.add_argument(
        '--module-mappings', action='store', metavar='FILE',
        dest='module_map_file',
        help='Apply module mappings defined in FILE')
    misc_options.add_argument(
        '--nocolor', action='store_false', dest='colorize', default=True,
        help='Disable coloring of output')
    misc_options.add_argument(
        '--timestamp', action='store', nargs='?',
        const='%FT%T', metavar='TIMEFMT',
        help='Append a timestamp component to the regression directories'
             '(default format "%%FT%%T")'
    )
    misc_options.add_argument(
        '--system', action='store',
        help='Load SYSTEM configuration explicitly')
    misc_options.add_argument(
        '-C', '--config-file', action='store', dest='config_file',
        metavar='FILE', default=os.path.join(reframe.INSTALL_PREFIX,
                                             'reframe/settings.py'),
        help='Specify a custom config-file for the machine. '
             '(default: %s' % os.path.join(reframe.INSTALL_PREFIX,
                                           'reframe/settings.py'))
    misc_options.add_argument('-V', '--version', action='version',
                              version=reframe.VERSION)

    if len(sys.argv) == 1:
        argparser.print_help()
        sys.exit(1)

    # Parse command line
    options = argparser.parse_args()

    if options.logdir:
        sys.stderr.write('WARNING: --logdir option is deprecated; '
                         'please use --perflogdir instead.\n')
        if not options.perflogdir:
            options.perflogdir = options.logdir

    # Load configuration
    try:
        settings = config.load_settings_from_file(options.config_file)
    except (OSError, ReframeError) as e:
        sys.stderr.write(
            '%s: could not load settings: %s\n' % (sys.argv[0], e))
        sys.exit(1)

    # Configure logging
    try:
        logging.configure_logging(settings.logging_config),
    except (OSError, ConfigError) as e:
        sys.stderr.write('could not configure logging: %s\n' % e)
        sys.exit(1)

    # Setup printer
    printer = PrettyPrinter()
    printer.colorize = options.colorize

    try:
        runtime.init_runtime(settings.site_configuration, options.system)
    except SystemAutodetectionError:
        printer.error("could not auto-detect system; please use the "
                      "`--system' option to specify one explicitly")
        sys.exit(1)

    except (ConfigError, OSError) as e:
        printer.error('configuration error %s' % e)
        sys.exit(1)

    rt = runtime.runtime()
    try:
        if options.module_map_file:
            rt.modules_system.load_mapping_from_file(options.module_map_file)

        if options.module_mappings:
            for m in options.module_mappings:
                rt.modules_system.load_mapping(m)

    except (ConfigError, OSError) as e:
        printer.error('could not load module mappings: %s' % e)
        sys.exit(1)

    if options.mode:
        try:
            mode_args = rt.mode(options.mode)

            # Parse the mode's options and reparse the command-line
            options = argparser.parse_args(mode_args)
            options = argparser.parse_args(namespace=options)
        except ConfigError as e:
            printer.error('could not obtain execution mode: %s' % e)
            sys.exit(1)

    # Adjust system directories
    if options.prefix:
        # if prefix is set, reset all other directories
        rt.resources.prefix = os.path.expandvars(options.prefix)
        rt.resources.outputdir = None
        rt.resources.stagedir  = None

    if options.output:
        rt.resources.outputdir = os.path.expandvars(options.output)

    if options.stage:
        rt.resources.stagedir = os.path.expandvars(options.stage)

    if (os_ext.samefile(rt.resources.stage_prefix,
                        rt.resources.output_prefix) and
        not options.keep_stage_files):
        printer.error('stage and output refer to the same directory; '
                      'if this is on purpose, please use also the '
                      "`--keep-stage-files' option.")
        sys.exit(1)

<<<<<<< HEAD
    # Configure performance logging
    # NOTE: we need resources to be configured in order to set the global
    # perf. logging prefix correctly
    if options.perflogdir:
        logging.LOG_CONFIG_OPTS['handlers.filelog.prefix'] = (
            os.path.expandvars(options.perflogdir))
    else:
        logging.LOG_CONFIG_OPTS['handlers.filelog.prefix'] = (
            os.path.join(rt.resources.prefix, 'perflogs'))

    try:
        logging.configure_perflogging(settings.perf_logging_config)
    except (OSError, ConfigError) as e:
        sys.stderr.write('could not configure performance logging: %s\n' % e)
        sys.exit(1)
=======
    if options.timestamp:
        rt.resources.timefmt = options.timestamp
>>>>>>> d199ba49

    # Setup the check loader
    if options.checkpath:
        load_path = []
        for d in options.checkpath:
            d = os.path.expandvars(d)
            if not os.path.exists(d):
                printer.info("%s: path `%s' does not exist. Skipping...\n" %
                             (argparser.prog, d))
                continue

            load_path.append(d)

        loader = RegressionCheckLoader(
            load_path, recurse=options.recursive,
            ignore_conflicts=options.ignore_check_conflicts)
    else:
        loader = RegressionCheckLoader(
            load_path=settings.checks_path,
            prefix=reframe.INSTALL_PREFIX,
            recurse=settings.checks_path_recurse)

    printer.log_config(options)

    # Print command line
    printer.info('Command line: %s' % ' '.join(sys.argv))
    printer.info('Reframe version: '  + reframe.VERSION)
    printer.info('Launched by user: ' + os.environ['USER'])
    printer.info('Launched on host: ' + socket.gethostname())

    # Print important paths
    printer.info('Reframe paths')
    printer.info('=============')
    printer.info('    Check prefix      : %s' % loader.prefix)
    printer.info('%03s Check search path : %s' %
                 ('(R)' if loader.recurse else '',
                  "'%s'" % ':'.join(loader.load_path)))
    printer.info('    Stage dir prefix     : %s' % rt.resources.stage_prefix)
    printer.info('    Output dir prefix    : %s' % rt.resources.output_prefix)
    printer.info(
        '    Perf. logging prefix : %s' %
        os.path.abspath(logging.LOG_CONFIG_OPTS['handlers.filelog.prefix']))
    try:
        # Locate and load checks
        try:
            checks_found = loader.load_all()
        except OSError as e:
            raise ReframeError from e

        # Filter checks by name
        checks_matched = filter(
            lambda c:
            c if c.name not in options.exclude_names else None,
            checks_found
        )

        if options.names:
            checks_matched = filter(
                lambda c: c if c.name in options.names else None,
                checks_matched
            )

        # Filter checks by tags
        user_tags = set(options.tags)
        checks_matched = filter(
            lambda c: c if user_tags.issubset(c.tags) else None,
            checks_matched
        )

        # Filter checks by prgenv
        if not options.skip_prgenv_check:
            checks_matched = filter(
                lambda c: c if all(c.supports_environ(e)
                                   for e in options.prgenv) else None,
                checks_matched
            )

        # Filter checks further
        if options.gpu_only and options.cpu_only:
            printer.error("options `--gpu-only' and `--cpu-only' "
                          "are mutually exclusive")
            sys.exit(1)

        if options.gpu_only:
            checks_matched = filter(
                lambda c: c if c.num_gpus_per_node > 0 else None,
                checks_matched
            )
        elif options.cpu_only:
            checks_matched = filter(
                lambda c: c if c.num_gpus_per_node == 0 else None,
                checks_matched
            )

        checks_matched = [c for c in checks_matched]

        # Act on checks

        # Unload regression's module and load user-specified modules
        if settings.reframe_module:
            rt.modules_system.unload_module(settings.reframe_module)

        for m in options.user_modules:
            try:
                rt.modules_system.load_module(m, force=True)
            except EnvironError:
                printer.info("could not load module `%s': Skipping..." % m)

        success = True
        if options.list:
            # List matched checks
            list_checks(list(checks_matched), printer)

        elif options.run:
            # Setup the execution policy
            if options.exec_policy == 'serial':
                exec_policy = SerialExecutionPolicy()
            elif options.exec_policy == 'async':
                exec_policy = AsynchronousExecutionPolicy()
            else:
                # This should not happen, since choices are handled by
                # argparser
                printer.error("unknown execution policy `%s': Exiting...")
                sys.exit(1)

            exec_policy.skip_system_check = options.skip_system_check
            exec_policy.force_local = options.force_local
            exec_policy.strict_check = options.strict
            exec_policy.skip_environ_check = options.skip_prgenv_check
            exec_policy.skip_sanity_check = options.skip_sanity_check
            exec_policy.skip_performance_check = options.skip_performance_check
            exec_policy.only_environs = options.prgenv
            exec_policy.keep_stage_files = options.keep_stage_files
            exec_policy.sched_account = options.account
            exec_policy.sched_partition = options.partition
            exec_policy.sched_reservation = options.reservation
            exec_policy.sched_nodelist = options.nodelist
            exec_policy.sched_exclude_nodelist = options.exclude_nodes
            exec_policy.sched_options = options.job_options
            try:
                max_retries = int(options.max_retries)
            except ValueError:
                raise ConfigError('--max-retries is not a valid integer: %s' %
                                  max_retries) from None
            runner = Runner(exec_policy, printer, max_retries)
            try:
                runner.runall(checks_matched)
            finally:
                # Print a retry report if we did any retries
                if runner.stats.num_failures(run=0):
                    printer.info(runner.stats.retry_report())

                # Print a failure report if we had failures in the last run
                if runner.stats.num_failures():
                    printer.info(runner.stats.failure_report())
                    success = False

        else:
            printer.info('No action specified. Exiting...')
            printer.info("Try `%s -h' for a list of available actions." %
                         argparser.prog)
            sys.exit(1)

        if not success:
            sys.exit(1)

        sys.exit(0)

    except KeyboardInterrupt:
        sys.exit(1)
    except ReframeError as e:
        printer.error(str(e))
        sys.exit(1)
    except (Exception, ReframeFatalError):
        printer.error(format_exception(*sys.exc_info()))
        sys.exit(1)
    finally:
        try:
            if options.save_log_files:
                logging.save_log_files(rt.resources.output_prefix)

        except OSError as e:
            printer.error('could not save log file: %s' % e)
            sys.exit(1)<|MERGE_RESOLUTION|>--- conflicted
+++ resolved
@@ -286,7 +286,9 @@
                       "`--keep-stage-files' option.")
         sys.exit(1)
 
-<<<<<<< HEAD
+    if options.timestamp:
+        rt.resources.timefmt = options.timestamp
+
     # Configure performance logging
     # NOTE: we need resources to be configured in order to set the global
     # perf. logging prefix correctly
@@ -302,10 +304,6 @@
     except (OSError, ConfigError) as e:
         sys.stderr.write('could not configure performance logging: %s\n' % e)
         sys.exit(1)
-=======
-    if options.timestamp:
-        rt.resources.timefmt = options.timestamp
->>>>>>> d199ba49
 
     # Setup the check loader
     if options.checkpath:
