import copy
import itertools
import os
import re
import shutil
import sys
import tempfile
import unittest
from contextlib import redirect_stdout, redirect_stderr
from io import StringIO

import unittests.fixtures as fixtures
import reframe.frontend.config as config
from reframe.core.environments import EnvironmentSnapshot
from reframe.core.modules import init_modules_system


def run_command_inline(argv, funct, *args, **kwargs):
    argv_save = sys.argv
    environ_save = EnvironmentSnapshot()
    captured_stdout = StringIO()
    captured_stderr = StringIO()
    sys.argv = argv
    exitcode = None
    print(' '.join(argv))
    with redirect_stdout(captured_stdout):
        with redirect_stderr(captured_stderr):
            try:
                exitcode = funct(*args, **kwargs)
            except SystemExit as e:
                exitcode = e.code
            finally:
                # restore environment, command-line arguments, and the native
                # modules system
                environ_save.load()
                sys.argv = argv_save
                fixtures.init_native_modules_system()

    return (exitcode,
            captured_stdout.getvalue(),
            captured_stderr.getvalue())


class TestFrontend(unittest.TestCase):
    @property
    def argv(self):
        ret = ['./bin/reframe', '--prefix', self.prefix, '--nocolor']
        if self.mode:
            ret += ['--mode', self.mode]

        if self.system:
            ret += ['--system', self.system]

        if self.config_file:
            ret += ['-C', self.config_file]

        ret += itertools.chain(*(['-c', c] for c in self.checkpath))
        ret += itertools.chain(*(['-p', e] for e in self.environs))

        if self.local:
            ret += ['--force-local']

        if self.action == 'run':
            ret += ['-r']
        elif self.action == 'list':
            ret += ['-l']
        elif self.action == 'help':
            ret += ['-h']

        if self.ignore_check_conflicts:
            ret += ['--ignore-check-conflicts']

        ret += self.more_options
        return ret

    def setUp(self):
        self.prefix = tempfile.mkdtemp(dir='unittests')
        self.config_file = 'custom_settings.py'
        self.system = 'generic:login'
        self.checkpath = ['unittests/resources/hellocheck.py']
        self.environs  = ['builtin-gcc']
        self.local  = True
        self.action = 'run'
        self.more_options = []
        self.mode = None
<<<<<<< HEAD
        self.config_file, subst = fixtures.generate_test_config()
        self.logfile = subst['logfile']
        self.delete_config_file = True
=======
        self.ignore_check_conflicts = True
>>>>>>> 7bab7331

    def tearDown(self):
        shutil.rmtree(self.prefix)
        os.remove(self.logfile)
        if self.delete_config_file:
            os.remove(self.config_file)

    def _run_reframe(self):
        import reframe.frontend.cli as cli
        return run_command_inline(self.argv, cli.main)

    def _stage_exists(self, check_name, partitions, environs):
        stagedir = os.path.join(self.prefix, 'stage')
        for p in partitions:
            for e in environs:
                path = os.path.join(stagedir, p, check_name, e)
                if not os.path.exists(path):
                    return False

        return True

    def _perflog_exists(self, check_name, partitions):
        logdir = os.path.join(self.prefix, 'logs')
        for p in partitions:
            logfile = os.path.join(logdir, p, check_name + '.log')
            if not os.path.exists(logfile):
                return False

        return True

    def assert_log_file_is_saved(self):
        outputdir = os.path.join(self.prefix, 'output')
        self.assertTrue(os.path.exists(self.logfile))
        self.assertTrue(os.path.exists(
            os.path.join(outputdir, os.path.basename(self.logfile))))

    def test_check_success(self):
        self.more_options = ['--save-log-files']
        returncode, stdout, _ = self._run_reframe()
        self.assertNotIn('FAILED', stdout)
        self.assertIn('PASSED', stdout)
        self.assertEqual(0, returncode)
        self.assert_log_file_is_saved()

    @unittest.skipIf(not fixtures.partition_with_scheduler(None),
                     'job submission not supported')
    def test_check_submit_success(self):
        # This test will run on the auto-detected system
        system = fixtures.HOST
        partition = fixtures.partition_with_scheduler(None)
        init_modules_system(system.modules_system)

        self.local = False
        self.system = partition.fullname

        # Use the system config file here
        #
        # FIXME: This whole thing is quite hacky; we definitely need to
        # redesign the fixtures. It is also not equivalent to the previous
        # version, which monkey-patched the logging settings.
        self.config_file = os.getenv('RFM_CONFIG_FILE', 'reframe/settings.py')
        self.delete_config_file = False

        # pick up the programming environment of the partition
        self.environs = [partition.environs[0].name]

        returncode, stdout, _ = self._run_reframe()
        self.assertNotIn('FAILED', stdout)
        self.assertIn('PASSED', stdout)
        self.assertEqual(0, returncode)

    def test_check_failure(self):
        self.checkpath = ['unittests/resources/frontend_checks.py']
        self.more_options = ['-t', 'BadSetupCheck']

        returncode, stdout, _ = self._run_reframe()
        self.assertIn('FAILED', stdout)
        self.assertNotEqual(returncode, 0)

    def test_check_setup_failure(self):
        self.checkpath = ['unittests/resources/frontend_checks.py']
        self.more_options = ['-t', 'BadSetupCheckEarlyNonLocal']
        self.local = False

        returncode, stdout, stderr = self._run_reframe()
        self.assertNotIn('Traceback', stderr)
        self.assertIn('FAILED', stdout)
        self.assertNotEqual(returncode, 0)

    def test_check_sanity_failure(self):
        self.checkpath = ['unittests/resources/frontend_checks.py']
        self.more_options = ['-t', 'SanityFailureCheck']

        returncode, stdout, stderr = self._run_reframe()
        self.assertIn('FAILED', stdout)

        # This is a normal failure, it should not raise any exception
        self.assertNotIn('Traceback', stderr)
        self.assertNotEqual(returncode, 0)
        self.assertTrue(self._stage_exists('SanityFailureCheck',
                                           ['login'], self.environs))

    def test_performance_check_failure(self):
        self.checkpath = ['unittests/resources/frontend_checks.py']
        self.more_options = ['-t', 'PerformanceFailureCheck']
        returncode, stdout, stderr = self._run_reframe()

        self.assertIn('FAILED', stdout)

        # This is a normal failure, it should not raise any exception
        self.assertNotIn('Traceback', stderr)
        self.assertNotEqual(0, returncode)
        self.assertTrue(self._stage_exists('PerformanceFailureCheck',
                                           ['login'], self.environs))
        self.assertTrue(self._perflog_exists('PerformanceFailureCheck',
                                             ['login']))

    def test_skip_system_check_option(self):
        self.checkpath = ['unittests/resources/frontend_checks.py']
        self.more_options = ['--skip-system-check', '-t', 'NoSystemCheck']
        returncode, stdout, _ = self._run_reframe()
        self.assertIn('PASSED', stdout)

    def test_skip_prgenv_check_option(self):
        self.checkpath = ['unittests/resources/frontend_checks.py']
        self.more_options = ['--skip-prgenv-check', '-t', 'NoPrgEnvCheck']
        returncode, stdout, _ = self._run_reframe()
        self.assertIn('PASSED', stdout)
        self.assertEqual(0, returncode)

    def test_sanity_of_checks(self):
        # This test will effectively load all the tests in the checks path and
        # will force a syntactic and runtime check at least for the constructor
        # of the checks
        self.action = 'list'
        self.more_options = ['--save-log-files']
        self.checkpath = []
        returncode, *_ = self._run_reframe()

        self.assertEqual(0, returncode)
        self.assert_log_file_is_saved()

    def test_unknown_system(self):
        self.action = 'list'
        self.system = 'foo'
        self.checkpath = []
        returncode, stdout, stderr = self._run_reframe()
        self.assertNotIn('Traceback', stdout)
        self.assertNotIn('Traceback', stderr)
        self.assertEqual(1, returncode)

    def test_sanity_of_optconfig(self):
        # Test the sanity of the command line options configuration
        self.action = 'help'
        self.checkpath = []
        returncode, *_ = self._run_reframe()
        self.assertEqual(0, returncode)

    def test_checkpath_recursion(self):
        self.action = 'list'
        self.checkpath = []
        returncode, stdout, _ = self._run_reframe()
        num_checks_default = re.search(
            'Found (\d+) check', stdout, re.MULTILINE).group(1)

        self.checkpath = ['checks/']
        self.more_options = ['-R']
        returncode, stdout, _ = self._run_reframe()
        num_checks_in_checkdir = re.search(
            'Found (\d+) check', stdout, re.MULTILINE).group(1)
        self.assertEqual(num_checks_in_checkdir, num_checks_default)

        self.more_options = []
        returncode, stdout, stderr = self._run_reframe()
        num_checks_in_checkdir = re.search(
            'Found (\d+) check', stdout, re.MULTILINE).group(1)
        self.assertEqual('0', num_checks_in_checkdir)

    def test_same_output_stage_dir(self):
        output_dir = os.path.join(self.prefix, 'foo')
        self.more_options = ['-o', output_dir, '-s', output_dir]
        returncode, *_ = self._run_reframe()
        self.assertEqual(1, returncode)

        # retry with --keep-stage-files
        self.more_options.append('--keep-stage-files')
        returncode, *_ = self._run_reframe()
        self.assertEqual(0, returncode)
        self.assertTrue(os.path.exists(output_dir))

    def test_execution_modes(self):
        self.checkpath = []
        self.environs  = []
        self.local = False
        self.mode = 'unittest'

        returncode, stdout, stderr = self._run_reframe()
        self.assertNotIn('Traceback', stderr)
        self.assertNotIn('FAILED', stdout)
        self.assertIn('PASSED', stdout)
        self.assertIn('Ran 1 test case', stdout)

    def test_unknown_modules_system(self):
        fixtures.generate_test_config(
            self.config_file, logfile=self.logfile, modules_system="'foo'")
        returncode, stdout, stderr = self._run_reframe()
<<<<<<< HEAD
        self.assertNotEqual(0, returncode)
=======
        self.assertNotEqual(0, returncode)
        settings._site_configuration = site_config_save

    def test_no_ignore_check_conflicts(self):
        self.checkpath = ['unittests/resources']
        self.more_options = ['-R']
        self.ignore_check_conflicts = False
        self.action = 'list'
        returncode, *_ = self._run_reframe()
        self.assertNotEqual(0, returncode)

    def tearDown(self):
        shutil.rmtree(self.prefix)
>>>>>>> 7bab7331
<|MERGE_RESOLUTION|>--- conflicted
+++ resolved
@@ -83,13 +83,10 @@
         self.action = 'run'
         self.more_options = []
         self.mode = None
-<<<<<<< HEAD
         self.config_file, subst = fixtures.generate_test_config()
         self.logfile = subst['logfile']
         self.delete_config_file = True
-=======
         self.ignore_check_conflicts = True
->>>>>>> 7bab7331
 
     def tearDown(self):
         shutil.rmtree(self.prefix)
@@ -296,11 +293,7 @@
         fixtures.generate_test_config(
             self.config_file, logfile=self.logfile, modules_system="'foo'")
         returncode, stdout, stderr = self._run_reframe()
-<<<<<<< HEAD
         self.assertNotEqual(0, returncode)
-=======
-        self.assertNotEqual(0, returncode)
-        settings._site_configuration = site_config_save
 
     def test_no_ignore_check_conflicts(self):
         self.checkpath = ['unittests/resources']
@@ -309,7 +302,3 @@
         self.action = 'list'
         returncode, *_ = self._run_reframe()
         self.assertNotEqual(0, returncode)
-
-    def tearDown(self):
-        shutil.rmtree(self.prefix)
->>>>>>> 7bab7331
