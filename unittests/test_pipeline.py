--- conflicted
+++ resolved
@@ -542,35 +542,12 @@
 
 
 def test_unkown_pre_hook():
-<<<<<<< HEAD
-    with pytest.raises(ReframeSyntaxError):
-        class MyTest(rfm.RunOnlyRegressionTest):
-            @run_before('foo')
-            def prepare(self):
-                self.x = 1
-
-
-def test_unkown_post_hook():
-    with pytest.raises(ReframeSyntaxError):
-        class MyTest(rfm.RunOnlyRegressionTest):
-            @run_after('foo')
-            def prepare(self):
-                self.x = 1
-
-
-def test_pre_init_hook():
-    with pytest.raises(ReframeSyntaxError):
-        class MyTest(rfm.RunOnlyRegressionTest):
-            @run_before('init')
-            def prepare(self):
-                self.x = 1
-=======
     class MyTest(rfm.RunOnlyRegressionTest):
         @run_before('foo')
         def prepare(self):
             self.x = 1
 
-    with pytest.raises(ValueError):
+    with pytest.raises(ReframeSyntaxError):
         MyTest()
 
 
@@ -580,7 +557,7 @@
         def prepare(self):
             self.x = 1
 
-    with pytest.raises(ValueError):
+    with pytest.raises(ReframeSyntaxError):
         MyTest()
 
 
@@ -590,9 +567,8 @@
         def prepare(self):
             self.x = 1
 
-    with pytest.raises(ValueError):
+    with pytest.raises(ReframeSyntaxError):
         MyTest()
->>>>>>> 9028a9b3
 
 
 def test_post_init_hook(local_exec_ctx):
