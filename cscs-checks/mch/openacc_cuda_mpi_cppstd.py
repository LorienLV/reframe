--- conflicted
+++ resolved
@@ -7,15 +7,10 @@
     def __init__(self):
         super().__init__()
         self.descr = 'test for OpenACC, CUDA, MPI, and C++'
-<<<<<<< HEAD
-        self.valid_systems = ['daint:gpu', 'dom:gpu', 'kesch:cn', 'arolla:cn', 'tsa:cn']
-        self.valid_prog_environs = ['PrgEnv-cce', 'PrgEnv-cray', 'PrgEnv-pgi', 'PrgEnv-gnu']
-=======
         self.valid_systems = ['daint:gpu', 'dom:gpu',
                               'kesch:cn', 'arolla:cn', 'tsa:cn']
         self.valid_prog_environs = ['PrgEnv-cce', 'PrgEnv-cray',
                                     'PrgEnv-pgi', 'PrgEnv-gnu']
->>>>>>> 892af98c
         self.build_system = 'Make'
         self.build_system.fflags = ['-O2']
 
@@ -39,23 +34,6 @@
             self.variables = {
                 'MV2_USE_CUDA': '1',
                 'G2G': '1'
-<<<<<<< HEAD
-            }
-        elif self.current_system.name == 'arolla':
-            self.exclusive_access = True
-            self.modules = ['cuda92/toolkit/9.2.88', 'craype-accel-nvidia70']
-            self.num_tasks = 8
-            self.num_tasks_per_node = 8
-            self.num_gpus_per_node = 8
-            self.build_system.options = ['NVCC_FLAGS="-arch=compute_70"']
-            self.variables = {
-                'MV2_USE_CUDA': '1',
-                'G2G': '1'
-            }
-        elif self.current_system.name == 'tsa':
-            self.exclusive_access = True
-            self.modules = ['cuda10.0/toolkit/10.0.130', 'craype-accel-nvidia70']
-=======
             }
         elif self.current_system.name == 'arolla':
             self.exclusive_access = True
@@ -73,7 +51,6 @@
             self.exclusive_access = True
             self.modules = ['cuda10.0/toolkit/10.0.130',
                             'craype-accel-nvidia70']
->>>>>>> 892af98c
             self.num_tasks = 8
             self.num_tasks_per_node = 8
             self.num_gpus_per_node = 8
@@ -97,13 +74,6 @@
             if self.current_system.name == 'arolla':
                 self.build_system.ldflags = [
                     '-L/cm/shared/apps/cuda92/toolkit/9.2.88/lib64',
-<<<<<<< HEAD
-                    '-lcublas', '-lcudart']
-            elif self.current_system.name == 'tsa':
-                self.build_system.ldflags = [
-                    '-L/cm/shared/apps/cuda10.0/toolkit/10.0.130/lib64',
-                    '-lcublas', '-lcudart']
-=======
                     '-lcublas', '-lcudart'
                 ]
             elif self.current_system.name == 'tsa':
@@ -111,7 +81,6 @@
                     '-L/cm/shared/apps/cuda10.0/toolkit/10.0.130/lib64',
                     '-lcublas', '-lcudart'
                 ]
->>>>>>> 892af98c
 
         elif environ.name.startswith('PrgEnv-pgi'):
             self.build_system.fflags += ['-acc']
@@ -121,20 +90,6 @@
                                              '-Mnorpath', '-lstdc++']
             elif self.current_system.name == 'kesch':
                 self.build_system.fflags += ['-ta=tesla,cc35,cuda8.0']
-<<<<<<< HEAD
-                self.build_system.ldflags = ['-acc', '-ta:tesla:cc35,cuda8.0',
-                                             '-lstdc++']
-            elif self.current_system.name == 'arolla':
-                self.build_system.fflags += ['-ta=tesla,cc70,cuda10.0']
-                self.build_system.ldflags = ['-acc', '-ta:tesla:cc70,cuda10.0',
-                    '-lstdc++', '-L/cm/shared/apps/cuda92/toolkit/9.2.88/lib64',
-                    '-lcublas', '-lcudart']
-            elif self.current_system.name == 'tsa':
-                self.build_system.fflags += ['-ta=tesla,cc70,cuda10.0']
-                self.build_system.ldflags = ['-acc', '-ta:tesla:cc70,cuda10.0',
-                    '-lstdc++', '-L/cm/shared/apps/cuda10.0/toolkit/10.0.130/lib64',
-                    '-lcublas', '-lcudart']
-=======
                 self.build_system.ldflags = [
                     '-acc', '-ta:tesla:cc35,cuda8.0', '-lstdc++',
                     '-L/global/opt/nvidia/cudatoolkit/8.0.61/lib64',
@@ -154,25 +109,17 @@
                     '-L/cm/shared/apps/cuda10.0/toolkit/10.0.130/lib64',
                     '-lcublas', '-lcudart'
                 ]
->>>>>>> 892af98c
 
         elif environ.name.startswith('PrgEnv-gnu'):
             self.build_system.ldflags = ['-lstdc++']
             if self.current_system.name == 'kesch':
                 self.build_system.ldflags += [
-<<<<<<< HEAD
-                    '-L/global/opt/nvidia/cudatoolkit/8.0.61/lib64']
-            if self.current_system.name == 'arolla':
-                self.build_system.ldflags += [
-                    '-L/cm/shared/apps/cuda92/toolkit/9.2.88/lib64']
-=======
                     '-L/global/opt/nvidia/cudatoolkit/8.0.61/lib64'
                 ]
             if self.current_system.name == 'arolla':
                 self.build_system.ldflags += [
                     '-L/cm/shared/apps/cuda92/toolkit/9.2.88/lib64'
                 ]
->>>>>>> 892af98c
             if self.current_system.name == 'tsa':
                 self.build_system.ldflags += [
                     '-L/cm/shared/apps/cuda10.0/toolkit/10.0.130/lib64']
