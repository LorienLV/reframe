--- conflicted
+++ resolved
@@ -6,16 +6,10 @@
 class AutomaticArraysCheck(rfm.RegressionTest):
     def __init__(self):
         super().__init__()
-<<<<<<< HEAD
-        self.valid_systems = ['daint:gpu', 'dom:gpu', 
+        self.valid_systems = ['daint:gpu', 'dom:gpu', 'tiger:gpu', 
                               'kesch:cn', 'arolla:cn']
         self.valid_prog_environs = ['PrgEnv-cray', 'PrgEnv-cce', 'PrgEnv-pgi']
-        if self.current_system.name in ['daint', 'dom']:
-=======
-        self.valid_systems = ['daint:gpu', 'dom:gpu', 'kesch:cn']
-        self.valid_prog_environs = ['PrgEnv-cray', 'PrgEnv-pgi']
         if self.current_system.name in ['daint', 'dom', 'tiger']:
->>>>>>> 7f1586ac
             self.modules = ['craype-accel-nvidia60']
         elif self.current_system.name == 'kesch':
             self.exclusive_access = True
@@ -29,7 +23,7 @@
         elif self.current_system.name == 'arolla':
             self.exclusive_access = True
             self.variables = {
-                'CRAY_ACCEL_TARGET': 'nvidia35',
+                'CRAY_ACCEL_TARGET': 'nvidia70',
                 'MV2_USE_CUDA': '1'
             }
         # This tets requires an MPI compiler, although it uses a single task
@@ -77,13 +71,9 @@
             self.build_system.fflags += ['-acc']
             if self.current_system.name == 'kesch':
                 self.build_system.fflags += ['-ta=tesla,cc35']
-<<<<<<< HEAD
             elif self.current_system.name == 'arolla':
                 self.build_system.fflags += ['-ta=tesla,cc70']
-            elif self.current_system.name in ['daint', 'dom']:
-=======
             elif self.current_system.name in ['daint', 'dom', 'tiger']:
->>>>>>> 7f1586ac
                 self.build_system.fflags += ['-ta=tesla,cc60', '-Mnorpath']
         else:
             envname = environ.name
