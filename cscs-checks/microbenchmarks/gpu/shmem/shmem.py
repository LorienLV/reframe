--- conflicted
+++ resolved
@@ -10,11 +10,7 @@
 
 
 @rfm.simple_test
-<<<<<<< HEAD
-class GPUShmemTest(rfm.RegressionTest):
-=======
 class gpu_shmem_check(GpuShmem):
->>>>>>> 43193453
     valid_systems = ['daint:gpu', 'dom:gpu',
                      'ault:amdv100', 'ault:intelv100',
                      'ault:amda100', 'ault:amdvega']
@@ -23,30 +19,6 @@
     num_tasks_per_node = 1
     build_system = 'Make'
     executable = 'shmem.x'
-<<<<<<< HEAD
-    maintainers = ['SK']
-    tags = {'benchmark', 'diagnostic', 'craype', 'health'}
-
-    @property
-    @sn.sanity_function
-    def num_tasks_assigned(self):
-        return self.job.num_tasks
-
-    @sn.sanity_function
-    def assert_count_gpus(self):
-        return sn.assert_eq(
-            sn.count(sn.findall(r'Bandwidth', self.stdout)),
-            self.num_tasks_assigned * 2 * self.num_gpus_per_node)
-
-    @rfm.run_after('setup')
-    def select_makefile(self):
-        cp = self.current_partition.fullname
-        if cp == 'ault:amdvega':
-            self.build_system.makefile = 'makefile.hip'
-        else:
-            self.build_system.makefile = 'makefile.cuda'
-
-=======
     reference = {
         # theoretical limit for P100:
         # 8 [B/cycle] * 1.328 [GHz] * 16 [bankwidth] * 56 [SM] = 9520 GB/s
@@ -70,64 +42,13 @@
         }
     }
     maintainers = ['SK', 'JO']
-    tags = {'benchmark', 'diagnostic', 'craype'}
+    tags = {'benchmark', 'diagnostic', 'craype', 'health'}
 
     # Inject external hooks
->>>>>>> 43193453
     @rfm.run_after('setup')
     def set_gpu_arch(self):
         hooks.set_gpu_arch(self)
 
     @rfm.run_before('run')
-<<<<<<< HEAD
-    def set_gpus_per_node(self):
-        cs = self.current_system.name
-        cp = self.current_partition.fullname
-        if cs in {'dom', 'daint'}:
-            self.num_gpus_per_node = 1
-        elif cs in {'arola', 'tsa'}:
-            self.num_gpus_per_node = 8
-        elif cp in {'ault:amda100', 'ault:intelv100'}:
-            self.num_gpus_per_node = 4
-        elif cp in {'ault:amdv100'}:
-            self.num_gpus_per_node = 2
-        elif cp in {'ault:amdvega'}:
-            self.num_gpus_per_node = 3
-        else:
-            self.num_gpus_per_node = 1
-
-    @rfm.run_before('sanity')
-    def set_sanity_and_perf(self):
-        self.sanity_patterns = self.assert_count_gpus()
-        self.perf_patterns = {
-            'bandwidth': sn.min(sn.extractall(
-                r'^\s*\[[^\]]*\]\s*GPU\s*\d+: '
-                r'Bandwidth\(double\) (?P<bw>\S+) GB/s',
-                self.stdout, 'bw', float))
-        }
-        self.reference = {
-            # theoretical limit for P100:
-            # 8 [B/cycle] * 1.328 [GHz] * 16 [bankwidth] * 56 [SM] = 9520 GB/s
-            'dom:gpu': {
-                'bandwidth': (8850, -0.01, 9520/8850 - 1, 'GB/s')
-            },
-            'daint:gpu': {
-                'bandwidth': (8850, -0.01, 9520/8850 - 1, 'GB/s')
-            },
-            'ault:amdv100': {
-                'bandwidth': (13020, -0.01, None, 'GB/s')
-            },
-            'ault:intelv100': {
-                'bandwidth': (13020, -0.01, None, 'GB/s')
-            },
-            'ault:amda100': {
-                'bandwidth': (18139, -0.01, None, 'GB/s')
-            },
-            'ault:amdvega': {
-                'bandwidth': (9060, -0.01, None, 'GB/s')
-            }
-        }
-=======
     def set_num_gpus_per_node(self):
-        hooks.set_num_gpus_per_node(self)
->>>>>>> 43193453
+        hooks.set_num_gpus_per_node(self)