--- conflicted
+++ resolved
@@ -5,11 +5,8 @@
 
 from datetime import datetime
 
-<<<<<<< HEAD
 import os
-=======
 import re
->>>>>>> 2fa8a3d2
 import reframe as rfm
 import reframe.utility.sanity as sn
 
@@ -120,13 +117,10 @@
     def __init__(self, lang, linkage):
         super().__init__('serial', lang, linkage)
         self.valid_systems += ['kesch:pn', 'arolla:pn', 'tsa:pn']
-<<<<<<< HEAD
-        self.sourcesdir += os.path.join('/serial', lang)
-=======
+        self.sourcesdir += os.path.join('serial', lang)
         self.valid_prog_environs += ['PrgEnv-gnu-nompi', 'PrgEnv-pgi-nompi',
                                      'PrgEnv-gnu-nompi-nocuda',
                                      'PrgEnf-pgi-nompi-nocuda']
->>>>>>> 2fa8a3d2
         self.sourcepath += '_serial.' + lang
         self.descr += ' Serial ' + linkage.capitalize()
         self.prgenv_flags = {
