import os

import reframe as rfm
import reframe.utility.sanity as sn


@rfm.required_version('>=2.14')
@rfm.parameterized_test(*([lang, linkage] for lang in ['cpp', 'c', 'f90']
                          for linkage in ['dynamic', 'static']))
class NetCDFTest(rfm.RegressionTest):
    def __init__(self, lang, linkage):
        lang_names = {
            'c': 'C',
            'cpp': 'C++',
            'f90': 'Fortran 90'
        }
        self.lang = lang
        self.linkage = linkage
        self.descr = lang_names[lang] + ' NetCDF ' + linkage.capitalize()
        self.valid_systems = ['daint:gpu', 'daint:mc',
                              'dom:gpu', 'dom:mc', 'kesch:cn', 'tiger:gpu']
        if self.current_system.name in ['daint', 'dom', 'tiger']:
            self.valid_prog_environs = ['PrgEnv-cray', 'PrgEnv-gnu',
                                        'PrgEnv-intel', 'PrgEnv-pgi']
            self.modules = ['cray-netcdf']
        elif self.current_system.name == 'kesch':
            self.exclusive_access = True
            if linkage == 'dynamic':
                self.valid_prog_environs = ['PrgEnv-pgi-nompi']

            if lang != 'f90':
                self.valid_prog_environs += ['PrgEnv-cray-nompi']

        self.sourcesdir = os.path.join(self.current_system.resourcesdir,
                                       'netcdf')
        self.build_system = 'SingleSource'
        self.sourcepath = 'netcdf_read_write.' + lang
        self.num_tasks = 1
        self.num_tasks_per_node = 1
        self.sanity_patterns = sn.assert_found(r'SUCCESS', self.stdout)
        self.maintainers = ['AJ', 'SO']
        self.tags = {'production', 'craype', 'external-resources'}

<<<<<<< HEAD
    @rfm.run_after('setup')
    def set_flags(self):
        # FIXME: static compilation yields a link error in case of
        # PrgEnv-cray(Cray Bug #255707)
        if (self.linkage == 'static' and
            self.current_system.name == 'dom' and
            self.current_environ.name == 'PrgEnv-cray'):
            self.variables = {'LINKER_X86_64': '/usr/bin/ld',
                              'LINKER_AARCH64': '=/usr/bin/ld'}

=======
    @rfm.run_before('compile')
    def setflags(self):
        environ = self.current_environ
>>>>>>> 2f3cfcba
        if self.current_system.name == 'kesch':
            if self.current_environ.name == 'PrgEnv-cray-nompi':
                self.modules = ['netcdf/4.4.1.1-gmvolf-17.02',
                                'netcdf-c++/4.3.0-gmvolf-17.02',
                                'netcdf-fortran/4.4.4-gmvolf-17.02']
                self.build_system.cppflags = [
                    '-I$EBROOTNETCDF/include',
                    '-I$EBROOTNETCDFMINCPLUSPLUS/include',
                    '-I$EBROOTNETCDFMINFORTRAN/include'
                ]
                self.build_system.ldflags = [
                    '-L$EBROOTNETCDF/lib',
                    '-L$EBROOTNETCDFMINCPLUSPLUS/lib',
                    '-L$EBROOTNETCDFMINFORTRAN/lib',
                    '-L$EBROOTNETCDF/lib64',
                    '-L$EBROOTNETCDFMINCPLUSPLUS/lib64',
                    '-L$EBROOTNETCDFMINFORTRAN/lib64',
                    '-lnetcdf', '-lnetcdf_c++4', '-lnetcdff'
                ]
            elif self.current_environ.name == 'PrgEnv-pgi-nompi':
                self.modules = ['netcdf/4.6.1-pgi-18.5-gcc-5.4.0-2.26',
                                'netcdf-c++/4.3.0-pgi-18.5-gcc-5.4.0-2.26',
                                'netcdf-fortran/4.4.4-pgi-18.5-gcc-5.4.0-2.26']
                self.build_system.ldflags = [
                    '-B' + self.linkage,
                    '-L$EBROOTNETCDF/lib',
                    '-L$EBROOTNETCDFMINCPLUSPLUS/lib',
                    '-L$EBROOTNETCDFMINFORTRAN/lib',
                    '-L$EBROOTNETCDF/lib64',
                    '-L$EBROOTNETCDFMINCPLUSPLUS/lib64',
                    '-L$EBROOTNETCDFMINFORTRAN/lib64',
                    '-lnetcdf', '-lnetcdf_c++4', '-lnetcdff'
                ]
                self.build_system.fflags = [
                    '-I$EBROOTNETCDF/include',
                    '-I$EBROOTNETCDFMINCPLUSPLUS/include',
                    '-I$EBROOTNETCDFMINFORTRAN/include'
                ]
        else:
            self.build_system.ldflags = ['-%s' % self.linkage]<|MERGE_RESOLUTION|>--- conflicted
+++ resolved
@@ -41,9 +41,8 @@
         self.maintainers = ['AJ', 'SO']
         self.tags = {'production', 'craype', 'external-resources'}
 
-<<<<<<< HEAD
-    @rfm.run_after('setup')
-    def set_flags(self):
+    @rfm.run_before('compile')
+    def setflags(self):
         # FIXME: static compilation yields a link error in case of
         # PrgEnv-cray(Cray Bug #255707)
         if (self.linkage == 'static' and
@@ -52,11 +51,6 @@
             self.variables = {'LINKER_X86_64': '/usr/bin/ld',
                               'LINKER_AARCH64': '=/usr/bin/ld'}
 
-=======
-    @rfm.run_before('compile')
-    def setflags(self):
-        environ = self.current_environ
->>>>>>> 2f3cfcba
         if self.current_system.name == 'kesch':
             if self.current_environ.name == 'PrgEnv-cray-nompi':
                 self.modules = ['netcdf/4.4.1.1-gmvolf-17.02',
