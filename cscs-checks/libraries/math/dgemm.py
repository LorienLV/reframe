--- conflicted
+++ resolved
@@ -14,25 +14,11 @@
         # the perf patterns are automaticaly generated inside sanity
         self.perf_patterns = {}
 
-<<<<<<< HEAD
-        self.valid_systems = ['daint:gpu', 'daint:mc', 'dom:gpu', 'dom:mc',
-                              'monch:compute']
-        self.valid_prog_environs = ['PrgEnv-cray', 'PrgEnv-gnu', 'PrgEnv-intel']
+        self.valid_systems = ['daint:gpu', 'daint:mc', 'dom:gpu', 'dom:mc']
+        self.valid_prog_environs = ['PrgEnv-gnu']
 
         # FIXME: set the num_tasks to zero.
-        self.num_tasks = 2
-=======
-# FIXME: This test is obsolete; it is kept only for reference.
-@rfm.required_version('>=2.14')
-@rfm.simple_test
-class DGEMMTestMonch(DGEMMTest):
-    def __init__(self):
-        super().__init__()
-        self.tags = {'monch_acceptance'}
-        self.valid_systems = ['monch:compute']
-        self.valid_prog_environs = ['PrgEnv-gnu']
-        self.num_tasks = 1
->>>>>>> 3839bcd3
+        self.num_tasks = 0
         self.num_tasks_per_node = 1
         self.num_tasks_per_core = 1
         self.num_tasks_per_socket = 1
@@ -41,11 +27,11 @@
         self.build_system = 'SingleSource'
         self.build_system.cflags = ['-O3']
 
-        self.my_reference = {
-            'daint:gpu': (430, -0.1, None),
-            'daint:mc': (430, -0.1, None),
-            'dom:gpu': (430, -0.1, None),
-            'dom:mc': (430, -0.1, None),
+        self.sys_reference = {
+            'daint:gpu': (460, -0.1, None),
+            'daint:mc': (460, -0.1, None),
+            'dom:gpu': (460, -0.1, None),
+            'dom:mc': (460, -0.1, None),
             'monch:compute': (350, -0.1, None),
         }
 
@@ -56,12 +42,10 @@
     def setup(self, partition, environ, **job_opts):
         if partition.fullname in ['daint:gpu', 'dom:gpu']:
             self.num_cpus_per_task = 12
-            self.executable_opts = ['6000', '6000', '6000']
-
+            self.executable_opts = ['6144', '12288', '3072']
         elif partition.fullname in ['daint:mc', 'dom:mc']:
             self.num_cpus_per_task = 36
-            self.executable_opts = ['6000', '6000', '6000']
-
+            self.executable_opts = ['6144', '12288', '3072']
         elif partition.fullname in ['monch:compute']:
             self.num_cpus_per_task = 20
             self.executable_opts = ['5000', '5000', '5000']
@@ -82,8 +66,6 @@
 
     @sn.sanity_function
     def eval_sanity(self):
-        failures = []
-
         all_tested_nodes = sn.evaluate(sn.findall(
             r'(?P<name>.*):\s+Time for \d+ DGEMM operations',
             self.stdout
@@ -91,24 +73,19 @@
         number_of_tested_nodes = len(all_tested_nodes)
 
         if number_of_tested_nodes != self.job.num_tasks:
-            failures.append('Requested %s nodes, but found %s nodes)' %
+            failed_nodes.append('Requested %s nodes, but found %s nodes)' %
                             (self.job.num_tasks, number_of_tested_nodes))
-            #FIXME: list detected nodes in error message
-            sn.assert_false(failures, msg=', '.join(failures))
-
-        update_reference = False
-        if self.my_reference[self.current_partition.fullname]:
-            update_reference = True
+            sn.assert_false(failed_nodes, msg=', '.join(failed_nodes))
 
         for node in all_tested_nodes:
             nodename  = node.group('name')
 
-            if update_reference:
+            if self.sys_reference[self.current_partition.fullname]:
                 partition_name = self.current_partition.fullname
                 ref_name = '%s:%s' % (partition_name, nodename)
-                self.reference[ref_name] = self.my_reference[partition_name]
+                self.reference[ref_name] = self.sys_reference[partition_name]
                 self.perf_patterns[nodename] = sn.extractsingle(
-                    '%s:\\s+Flops based on.*:\\s+(?P<gflops>.*)\\sGFlops\\/sec'
-                    % nodename, self.stdout, "gflops", float)
+                    r'%s:\s+Flops based on.*:\s+(?P<gflops>.*)\sGFlops\/sec' %
+                    nodename, self.stdout, 'gflops', float)
 
-        return sn.assert_false(failures, msg=', '.join(failures))+        return sn.assert_false(failed_nodes, msg=', '.join(failures))