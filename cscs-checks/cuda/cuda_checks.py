--- conflicted
+++ resolved
@@ -11,12 +11,8 @@
         if self.current_system.name == 'kesch':
             self.valid_prog_environs += ['PrgEnv-cray-nompi',
                                          'PrgEnv-gnu-nompi']
-<<<<<<< HEAD
-=======
         elif self.current_system.name in ['arolla', 'tsa']:
             self.valid_prog_environs += ['PrgEnv-gnu-nompi']
-            
->>>>>>> 8ac839cb
         self.sourcesdir = os.path.join(self.current_system.resourcesdir,
                                        'CUDA', 'essentials')
 
